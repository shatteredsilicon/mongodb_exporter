// Copyright 2017 Percona LLC
//
// Licensed under the Apache License, Version 2.0 (the "License");
// you may not use this file except in compliance with the License.
// You may obtain a copy of the License at
//
//   http://www.apache.org/licenses/LICENSE-2.0
//
// Unless required by applicable law or agreed to in writing, software
// distributed under the License is distributed on an "AS IS" BASIS,
// WITHOUT WARRANTIES OR CONDITIONS OF ANY KIND, either express or implied.
// See the License for the specific language governing permissions and
// limitations under the License.

package main

import (
	"encoding/json"
	"flag"
	"fmt"
	"os"
	"time"

	"github.com/percona/exporter_shared"
	"github.com/prometheus/client_golang/prometheus"
	"github.com/prometheus/client_golang/prometheus/promhttp"
	"github.com/prometheus/common/log"
	"github.com/prometheus/common/version"

	"github.com/percona/mongodb_exporter/collector"
	"github.com/percona/mongodb_exporter/shared"
)

const (
	program = "mongodb_exporter"
)

func defaultMongoDBURL() string {
	if u := os.Getenv("MONGODB_URL"); u != "" {
		return u
	}
	return "mongodb://localhost:27017"
}

var (
	versionF       = flag.Bool("version", false, "Print version information and exit.")
	listenAddressF = flag.String("web.listen-address", ":9216", "Address to listen on for web interface and telemetry.")
	metricsPathF   = flag.String("web.metrics-path", "/metrics", "Path under which to expose metrics.")

	collectDatabaseF   = flag.Bool("collect.database", false, "Enable collection of Database metrics")
	collectCollectionF = flag.Bool("collect.collection", false, "Enable collection of Collection metrics")
<<<<<<< HEAD
	collectTopF        = flag.Bool("collect.topmetrics", false, "Enable collection of table top metrics")
=======
	collectIndexUsageF = flag.Bool("collect.indexusage", false, "Enable collection of per index usage stats")
>>>>>>> e316b66e

	uriF     = flag.String("mongodb.uri", defaultMongoDBURL(), "MongoDB URI, format: [mongodb://][user:pass@]host1[:port1][,host2[:port2],...][/database][?options]")
	tlsF     = flag.Bool("mongodb.tls", false, "Enable tls connection with mongo server")
	tlsCertF = flag.String("mongodb.tls-cert", "", "Path to PEM file that contains the certificate (and optionally also the decrypted private key in PEM format).\n"+
		"    \tThis should include the whole certificate chain.\n"+
		"    \tIf provided: The connection will be opened via TLS to the MongoDB server.")
	tlsPrivateKeyF = flag.String("mongodb.tls-private-key", "", "Path to PEM file that contains the decrypted private key (if not contained in mongodb.tls-cert file).")
	tlsCAF         = flag.String("mongodb.tls-ca", "", "Path to PEM file that contains the CAs that are trusted for server connections.\n"+
		"    \tIf provided: MongoDB servers connecting to should present a certificate signed by one of this CAs.\n"+
		"    \tIf not provided: System default CAs are used.")
	tlsDisableHostnameValidationF = flag.Bool("mongodb.tls-disable-hostname-validation", false, "Disable hostname validation for server connection.")
	maxConnectionsF               = flag.Int("mongodb.max-connections", 1, "Max number of pooled connections to the database.")
	testF                         = flag.Bool("test", false, "Check MongoDB connection, print buildInfo() information and exit.")

	socketTimeoutF = flag.Duration("mongodb.socket-timeout", 3*time.Second, "Amount of time to wait for a non-responding socket to the database before it is forcefully closed.\n"+
		"    \tValid time units are 'ns', 'us' (or 'µs'), 'ms', 's', 'm', 'h'.")
	syncTimeoutF = flag.Duration("mongodb.sync-timeout", time.Minute, "Amount of time an operation with this session will wait before returning an error in case\n"+
		"    \ta connection to a usable server can't be established.\n"+
		"    \tValid time units are 'ns', 'us' (or 'µs'), 'ms', 's', 'm', 'h'.")

	// FIXME currently ignored
	// enabledGroupsFlag = flag.String("groups.enabled", "asserts,durability,background_flushing,connections,extra_info,global_lock,index_counters,network,op_counters,op_counters_repl,memory,locks,metrics", "Comma-separated list of groups to use, for more info see: docs.mongodb.org/manual/reference/command/serverStatus/")
	enabledGroupsFlag = flag.String("groups.enabled", "", "Currently ignored")
)

func testMongoDBConnection() ([]byte, error) {
	sess := shared.MongoSession(&shared.MongoSessionOpts{
		URI:                   *uriF,
		TLSConnection:         *tlsF,
		TLSCertificateFile:    *tlsCertF,
		TLSPrivateKeyFile:     *tlsPrivateKeyF,
		TLSCaFile:             *tlsCAF,
		TLSHostnameValidation: !(*tlsDisableHostnameValidationF),
	})
	if sess == nil {
		return nil, fmt.Errorf("Cannot connect using uri: %s", *uriF)
	}
	buildInfo, err := sess.BuildInfo()
	if err != nil {
		return nil, fmt.Errorf("Cannot get buildInfo() for MongoDB using uri %s: %s", *uriF, err)
	}

	b, err := json.MarshalIndent(buildInfo, "", "  ")
	if err != nil {
		return nil, fmt.Errorf("Cannot create json: %s", err)
	}

	return b, nil
}

func main() {
	flag.Usage = func() {
		fmt.Fprintf(os.Stderr, "%s %s exports various MongoDB metrics in Prometheus format.\n", os.Args[0], version.Version)
		fmt.Fprintf(os.Stderr, "Usage: %s [flags]\n\n", os.Args[0])
		fmt.Fprintf(os.Stderr, "Flags:\n")
		flag.PrintDefaults()
	}
	flag.Parse()

	uri := os.Getenv("MONGODB_URI")
	if uri != "" {
		uriF = &uri
	}

	if *testF {
		buildInfo, err := testMongoDBConnection()
		if err != nil {
			log.Errorf("Can't connect to MongoDB: %s", err)
			os.Exit(1)
		}
		fmt.Println(string(buildInfo))
		os.Exit(0)
	}
	if *versionF {
		fmt.Println(version.Print(program))
		os.Exit(0)
	}

	mongodbCollector := collector.NewMongodbCollector(&collector.MongodbCollectorOpts{
		URI:                      *uriF,
		TLSConnection:            *tlsF,
		TLSCertificateFile:       *tlsCertF,
		TLSPrivateKeyFile:        *tlsPrivateKeyF,
		TLSCaFile:                *tlsCAF,
		TLSHostnameValidation:    !(*tlsDisableHostnameValidationF),
		DBPoolLimit:              *maxConnectionsF,
		CollectDatabaseMetrics:   *collectDatabaseF,
		CollectCollectionMetrics: *collectCollectionF,
<<<<<<< HEAD
		CollectTopMetrics:        *collectTopF,
=======
		CollectIndexUsageStats:   *collectIndexUsageF,
>>>>>>> e316b66e
		SocketTimeout:            *socketTimeoutF,
		SyncTimeout:              *syncTimeoutF,
	})
	prometheus.MustRegister(mongodbCollector)

	exporter_shared.RunServer("MongoDB", *listenAddressF, *metricsPathF, promhttp.ContinueOnError)
}<|MERGE_RESOLUTION|>--- conflicted
+++ resolved
@@ -49,11 +49,8 @@
 
 	collectDatabaseF   = flag.Bool("collect.database", false, "Enable collection of Database metrics")
 	collectCollectionF = flag.Bool("collect.collection", false, "Enable collection of Collection metrics")
-<<<<<<< HEAD
 	collectTopF        = flag.Bool("collect.topmetrics", false, "Enable collection of table top metrics")
-=======
 	collectIndexUsageF = flag.Bool("collect.indexusage", false, "Enable collection of per index usage stats")
->>>>>>> e316b66e
 
 	uriF     = flag.String("mongodb.uri", defaultMongoDBURL(), "MongoDB URI, format: [mongodb://][user:pass@]host1[:port1][,host2[:port2],...][/database][?options]")
 	tlsF     = flag.Bool("mongodb.tls", false, "Enable tls connection with mongo server")
@@ -142,11 +139,8 @@
 		DBPoolLimit:              *maxConnectionsF,
 		CollectDatabaseMetrics:   *collectDatabaseF,
 		CollectCollectionMetrics: *collectCollectionF,
-<<<<<<< HEAD
 		CollectTopMetrics:        *collectTopF,
-=======
 		CollectIndexUsageStats:   *collectIndexUsageF,
->>>>>>> e316b66e
 		SocketTimeout:            *socketTimeoutF,
 		SyncTimeout:              *syncTimeoutF,
 	})
