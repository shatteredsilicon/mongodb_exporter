--- conflicted
+++ resolved
@@ -133,7 +133,6 @@
 			continue
 		}
 		cleanList = append(cleanList, item)
-<<<<<<< HEAD
 	}
 
 	return cleanList
@@ -150,24 +149,6 @@
 		}
 	}
 
-=======
-	}
-
-	return cleanList
-}
-
-func unique(slice []string) []string {
-	keys := make(map[string]bool)
-	list := []string{}
-
-	for _, entry := range slice {
-		if _, ok := keys[entry]; !ok {
-			keys[entry] = true
-			list = append(list, entry)
-		}
-	}
-
->>>>>>> f6d864fd
 	return list
 }
 
@@ -185,21 +166,18 @@
 	if len(filterNS) == 0 {
 		filterNS = append(filterNS, dbs...)
 	}
-<<<<<<< HEAD
 
 	for _, db := range dbs {
 		for _, namespace := range filterNS {
 			parts := strings.Split(namespace, ".")
 			dbname := strings.TrimSpace(parts[0])
 
-=======
 
 	for _, db := range dbs {
 		for _, namespace := range filterNS {
 			parts := strings.Split(namespace, ".")
 			dbname := strings.TrimSpace(parts[0])
 
->>>>>>> f6d864fd
 			if dbname == "" || dbname != db {
 				continue
 			}
