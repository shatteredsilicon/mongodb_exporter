// mongodb_exporter
// Copyright (C) 2017 Percona LLC
//
// This program is free software: you can redistribute it and/or modify
// it under the terms of the GNU Affero General Public License as published by
// the Free Software Foundation, either version 3 of the License, or
// (at your option) any later version.
//
// This program is distributed in the hope that it will be useful,
// but WITHOUT ANY WARRANTY; without even the implied warranty of
// MERCHANTABILITY or FITNESS FOR A PARTICULAR PURPOSE. See the
// GNU Affero General Public License for more details.
//
// You should have received a copy of the GNU Affero General Public License
// along with this program. If not, see <https://www.gnu.org/licenses/>.

package exporter

import (
	"context"
	"fmt"
	"testing"
	"time"

	"github.com/stretchr/testify/assert"
	"github.com/stretchr/testify/require"

	"github.com/percona/mongodb_exporter/internal/tu"
)

func TestTopologyLabels(t *testing.T) {
	ctx, cancel := context.WithTimeout(context.Background(), time.Second)
	defer cancel()

	client := tu.DefaultTestClient(ctx, t)

	ti, err := newTopologyInfo(ctx, client)
	require.NoError(t, err)
	bl := ti.baseLabels()

	assert.Equal(t, "rs1", bl[labelReplicasetName])
	assert.Equal(t, "1", bl[labelReplicasetState])
	assert.Equal(t, "shardsvr", bl[labelClusterRole])
	assert.NotEmpty(t, bl[labelClusterID]) // this is variable inside a container
}

<<<<<<< HEAD
func TestMongosTopologyLabels(t *testing.T) {
	ctx, cancel := context.WithTimeout(context.Background(), time.Second)
	defer cancel()

	client := tu.TestClient(ctx, tu.MongoDBStandAlonePort, t)

	ti, err := newTopologyInfo(ctx, client)
	require.NoError(t, err)
	bl := ti.baseLabels()

	assert.Equal(t, "", bl[labelReplicasetName])
	assert.Equal(t, "0", bl[labelReplicasetState])
	assert.Equal(t, "mongod", bl[labelClusterRole])
	assert.Empty(t, bl[labelClusterID]) // this is variable inside a container
=======
func TestGetClusterRole(t *testing.T) {
	tests := []struct {
		containerName string
		want          string
	}{
		{
			containerName: "mongos",
			want:          string(typeMongos),
		},
		{
			containerName: "mongo-1-1",
			want:          string(typeShardServer),
		},
		{
			containerName: "mongo-cnf-1",
			want:          "configsvr",
		},
		{
			containerName: "mongo-1-arbiter",
			want:          string(typeShardServer),
		},
		{
			containerName: "standalone",
			want:          "",
		},
	}

	ctx, cancel := context.WithTimeout(context.Background(), 5*time.Second)
	defer cancel()

	for _, tc := range tests {
		port, err := tu.PortForContainer(tc.containerName)
		require.NoError(t, err)

		client := tu.TestClient(ctx, port, t)
		nodeType, err := getClusterRole(ctx, client)
		assert.NoError(t, err)
		assert.Equal(t, tc.want, nodeType, fmt.Sprintf("container name: %s, port: %s", tc.containerName, port))
	}
>>>>>>> 1ff745a0
}<|MERGE_RESOLUTION|>--- conflicted
+++ resolved
@@ -44,22 +44,6 @@
 	assert.NotEmpty(t, bl[labelClusterID]) // this is variable inside a container
 }
 
-<<<<<<< HEAD
-func TestMongosTopologyLabels(t *testing.T) {
-	ctx, cancel := context.WithTimeout(context.Background(), time.Second)
-	defer cancel()
-
-	client := tu.TestClient(ctx, tu.MongoDBStandAlonePort, t)
-
-	ti, err := newTopologyInfo(ctx, client)
-	require.NoError(t, err)
-	bl := ti.baseLabels()
-
-	assert.Equal(t, "", bl[labelReplicasetName])
-	assert.Equal(t, "0", bl[labelReplicasetState])
-	assert.Equal(t, "mongod", bl[labelClusterRole])
-	assert.Empty(t, bl[labelClusterID]) // this is variable inside a container
-=======
 func TestGetClusterRole(t *testing.T) {
 	tests := []struct {
 		containerName string
@@ -99,5 +83,4 @@
 		assert.NoError(t, err)
 		assert.Equal(t, tc.want, nodeType, fmt.Sprintf("container name: %s, port: %s", tc.containerName, port))
 	}
->>>>>>> 1ff745a0
 }