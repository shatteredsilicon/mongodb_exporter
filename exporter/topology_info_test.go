// mongodb_exporter
// Copyright (C) 2017 Percona LLC
//
// This program is free software: you can redistribute it and/or modify
// it under the terms of the GNU Affero General Public License as published by
// the Free Software Foundation, either version 3 of the License, or
// (at your option) any later version.
//
// This program is distributed in the hope that it will be useful,
// but WITHOUT ANY WARRANTY; without even the implied warranty of
// MERCHANTABILITY or FITNESS FOR A PARTICULAR PURPOSE. See the
// GNU Affero General Public License for more details.
//
// You should have received a copy of the GNU Affero General Public License
// along with this program. If not, see <https://www.gnu.org/licenses/>.

package exporter

import (
	"context"
	"fmt"
	"testing"
	"time"

	"github.com/stretchr/testify/assert"
	"github.com/stretchr/testify/require"

	"github.com/percona/mongodb_exporter/internal/tu"
)

func TestTopologyLabels(t *testing.T) {
	ctx, cancel := context.WithTimeout(context.Background(), time.Second)
	defer cancel()

	client := tu.DefaultTestClient(ctx, t)

	ti, err := newTopologyInfo(ctx, client)
	require.NoError(t, err)
	bl := ti.baseLabels()

	assert.Equal(t, "rs1", bl[labelReplicasetName])
	assert.Equal(t, "1", bl[labelReplicasetState])
	assert.Equal(t, "shardsvr", bl[labelClusterRole])
	assert.NotEmpty(t, bl[labelClusterID]) // this is variable inside a container
}

<<<<<<< HEAD
func TestGetClusterRole(t *testing.T) {
	tests := []struct {
		containerName string
		want          string
	}{
		{
			containerName: "mongos",
			want:          string(typeMongos),
		},
		{
			containerName: "mongo-1-1",
			want:          string(typeShardServer),
		},
		{
			containerName: "mongo-cnf-1",
			want:          "configsvr",
		},
		{
			containerName: "mongo-1-arbiter",
			want:          string(typeShardServer),
		},
		{
			containerName: "standalone",
			want:          "",
		},
	}

	ctx, cancel := context.WithTimeout(context.Background(), 5*time.Second)
	defer cancel()

	for _, tc := range tests {
		port, err := tu.PortForContainer(tc.containerName)
		require.NoError(t, err)

		client := tu.TestClient(ctx, port, t)
		nodeType, err := getClusterRole(ctx, client)
		assert.NoError(t, err)
		assert.Equal(t, tc.want, nodeType, fmt.Sprintf("container name: %s, port: %s", tc.containerName, port))
	}
=======
func TestMongosTopologyLabels(t *testing.T) {
	ctx, cancel := context.WithTimeout(context.Background(), time.Second)
	defer cancel()

	client := tu.TestClient(ctx, tu.MongoDBStandAlonePort, t)

	ti, err := newTopologyInfo(ctx, client)
	require.NoError(t, err)
	bl := ti.baseLabels()

	assert.Equal(t, "", bl[labelReplicasetName])
	assert.Equal(t, "0", bl[labelReplicasetState])
	assert.Equal(t, "mongod", bl[labelClusterRole])
	assert.Empty(t, bl[labelClusterID]) // this is variable inside a container
>>>>>>> 761774b6
}<|MERGE_RESOLUTION|>--- conflicted
+++ resolved
@@ -44,47 +44,6 @@
 	assert.NotEmpty(t, bl[labelClusterID]) // this is variable inside a container
 }
 
-<<<<<<< HEAD
-func TestGetClusterRole(t *testing.T) {
-	tests := []struct {
-		containerName string
-		want          string
-	}{
-		{
-			containerName: "mongos",
-			want:          string(typeMongos),
-		},
-		{
-			containerName: "mongo-1-1",
-			want:          string(typeShardServer),
-		},
-		{
-			containerName: "mongo-cnf-1",
-			want:          "configsvr",
-		},
-		{
-			containerName: "mongo-1-arbiter",
-			want:          string(typeShardServer),
-		},
-		{
-			containerName: "standalone",
-			want:          "",
-		},
-	}
-
-	ctx, cancel := context.WithTimeout(context.Background(), 5*time.Second)
-	defer cancel()
-
-	for _, tc := range tests {
-		port, err := tu.PortForContainer(tc.containerName)
-		require.NoError(t, err)
-
-		client := tu.TestClient(ctx, port, t)
-		nodeType, err := getClusterRole(ctx, client)
-		assert.NoError(t, err)
-		assert.Equal(t, tc.want, nodeType, fmt.Sprintf("container name: %s, port: %s", tc.containerName, port))
-	}
-=======
 func TestMongosTopologyLabels(t *testing.T) {
 	ctx, cancel := context.WithTimeout(context.Background(), time.Second)
 	defer cancel()
@@ -99,5 +58,4 @@
 	assert.Equal(t, "0", bl[labelReplicasetState])
 	assert.Equal(t, "mongod", bl[labelClusterRole])
 	assert.Empty(t, bl[labelClusterID]) // this is variable inside a container
->>>>>>> 761774b6
 }