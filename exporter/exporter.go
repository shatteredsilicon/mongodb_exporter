--- conflicted
+++ resolved
@@ -21,13 +21,15 @@
 	"context"
 	"fmt"
 	"net/http"
+	"os"
 	"strconv"
 	"sync"
 	"time"
 
-	"github.com/percona/exporter_shared"
 	"github.com/prometheus/client_golang/prometheus"
 	"github.com/prometheus/client_golang/prometheus/promhttp"
+	"github.com/prometheus/common/promlog"
+	"github.com/prometheus/exporter-toolkit/web"
 	"github.com/sirupsen/logrus"
 	"go.mongodb.org/mongo-driver/mongo"
 	"go.mongodb.org/mongo-driver/mongo/options"
@@ -320,7 +322,6 @@
 
 // Run starts the exporter.
 func (e *Exporter) Run() {
-<<<<<<< HEAD
 	server := &http.Server{
 		Addr:    e.webListenAddress,
 		Handler: e.Handler(),
@@ -331,10 +332,6 @@
 		e.logger.Errorf("error starting server: %v", err)
 		os.Exit(1)
 	}
-=======
-	handler := e.Handler()
-	exporter_shared.RunServer("MongoDB", e.webListenAddress, e.path, handler)
->>>>>>> 475425d4
 }
 
 func connect(ctx context.Context, dsn string, directConnect bool) (*mongo.Client, error) {
